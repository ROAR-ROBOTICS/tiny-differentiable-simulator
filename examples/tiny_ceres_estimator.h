/*
 * Copyright 2020 Google LLC
 *
 * Licensed under the Apache License, Version 2.0 (the "License");
 * you may not use this file except in compliance with the License.
 * You may obtain a copy of the License at
 *
 *      http://www.apache.org/licenses/LICENSE-2.0
 *
 * Unless required by applicable law or agreed to in writing, software
 * distributed under the License is distributed on an "AS IS" BASIS,
 * WITHOUT WARRANTIES OR CONDITIONS OF ANY KIND, either express or implied.
 * See the License for the specific language governing permissions and
 * limitations under the License.
 */

#ifndef TINY_CERES_ESTIMATOR_H
#define TINY_CERES_ESTIMATOR_H

#include <ceres/ceres.h>

#include <algorithm>
#include <mutex>
#include <random>
#include <string>
#include <thread>
#include <atomic>

#include "ceres_utils.h"
#include "tiny_double_utils.h"

#define USE_MATPLOTLIB 1

#ifdef USE_MATPLOTLIB
#include "third_party/matplotlib-cpp/matplotlibcpp.h"
namespace plt = matplotlibcpp;
#endif

struct EstimationParameter {
  std::string name{"unnamed_param"};
  double value{1.0};
  double minimum{-std::numeric_limits<double>::infinity()};
  double maximum{std::numeric_limits<double>::infinity()};

  // coefficient of L1 regularization for this parameter
  double l1_regularization{0.};

  // coefficient of L2 regularization for this parameter
  double l2_regularization{0.};

  EstimationParameter &operator=(double rhs) {
    value = rhs;
    return *this;
  }
  explicit operator double() const { return value; }

  double random_value() const {
    return minimum + (double(rand()) / RAND_MAX * (maximum - minimum));
  };
};

enum ResidualMode { RES_MODE_1D, RES_MODE_STATE };

template <int ParameterDim, int StateDim, ResidualMode ResMode = RES_MODE_1D>
class TinyCeresEstimator : ceres::IterationCallback {
public:
  static const int kParameterDim = ParameterDim;
  static const int kStateDim = StateDim;
  static const ResidualMode kResidualMode = ResMode;
  static const int kResidualDim = kResidualMode == RES_MODE_1D ? 1 : kStateDim;

  static_assert(kParameterDim >= 1);
  static_assert(kStateDim >= 1);

  typedef ceres::Jet<double, kParameterDim> ADScalar;

  typedef TinyCeresEstimator<kParameterDim, kStateDim, kResidualMode>
      CeresEstimator;

  std::array<EstimationParameter, kParameterDim> parameters;

  void set_params(const std::array<double, kParameterDim> &params) {
    for (int i = 0; i < kParameterDim; ++i) {
      parameters[i].value = params[i];
    }
  }

  // Reference trajectories from ground-truth system dynamics, i.e. a list of
  // states.
  std::vector<std::vector<std::vector<double>>> target_trajectories;

  // Times from ground-truth trajectory, i.e. when the target_trajectories
  // happend, may be left empty (then target_trajectories are assumed to overlap
  // with simulation states).
  std::vector<std::vector<double>> target_times;

  std::size_t minibatch_size{1};

  mutable double dt{1e-2};

  bool use_finite_diff{false};

  /**
   * The following 2 terms are for optional time normalization to mitigate
   * gradient explosion over long roll-outs: c_t' = c_t / (a * t)^b For cost
   * term `c_t` at time step t. If a is zero, no normalization is performed.
   */

  /**
   * Factor `a` to use to divide each cost term by the particular time step t to
   * mitigate gradient explosion over long roll-outs. If it is zero, no time
   * normalization is performed.
   */
  double divide_cost_by_time_factor{0};
  /**
   * Exponent `b` to use to divide each cost term by the particular time step t
   * to mitigate gradient explosion over long roll-outs.
   */
  double divide_cost_by_time_exponent{1};

  /**
   * Whether to set parameter bounds (line search optimizers do not support
   * this).
   */
  bool set_bounds{true};

  /**
   * Cost penalty for every roll-out state that is outside sensible limits.
   */
  static inline double nonfinite_penalty{1e3};

  ceres::Solver::Options options;

  TinyCeresEstimator(double dt) : dt(dt) {
    options.minimizer_progress_to_stdout = true;
    options.callbacks.push_back(this);
  }

private:
  ceres::CostFunction *cost_function_{nullptr};

public:
  virtual void rollout(const std::vector<ADScalar> &params,
                       std::vector<std::vector<ADScalar>> &output_states,
                       double &dt, std::size_t ref_id) const = 0;
  virtual void rollout(const std::vector<double> &params,
                       std::vector<std::vector<double>> &output_states,
                       double &dt, std::size_t ref_id) const = 0;

  virtual ceres::Problem &setup(ceres::LossFunction *loss_function = nullptr) {
    assert(!target_trajectories.empty() &&
           static_cast<int>(target_trajectories[0].size()) >= kStateDim);

    if (cost_function_) {
      delete cost_function_;
    }

    if (use_finite_diff) {
      cost_function_ =
          new ceres::NumericDiffCostFunction<CostFunctor, ceres::CENTRAL,
                                             kResidualDim, kParameterDim>(
              new CostFunctor(this));
    } else {
      cost_function_ =
          new ceres::AutoDiffCostFunction<CostFunctor, kResidualDim,
                                          kParameterDim>(new CostFunctor(this));
    }

    if (vars_) {
      delete[] vars_;
    }
    vars_ = new double[kParameterDim];
    problem_.AddResidualBlock(cost_function_, loss_function, vars_);

    for (int i = 0; i < kParameterDim; ++i) {
      vars_[i] = parameters[i].value;
    }
    if (set_bounds) {
      for (int i = 0; i < kParameterDim; ++i) {
        problem_.SetParameterLowerBound(vars_, i, parameters[i].minimum);
        problem_.SetParameterUpperBound(vars_, i, parameters[i].maximum);
      }
    }

    return problem_;
  }

  void compute_loss(const double *parameters, double *cost,
                    double *gradient) const {
    double const *const *params = &parameters;
    cost_function_->Evaluate(params, cost, &gradient);
  }

  void gradient_descent(double learning_rate, int iterations) {
    double gradient[kParameterDim];
    double cost;
    param_evolution_.clear();
    for (int i = 0; i < iterations; ++i) {
      compute_loss(vars_, &cost, gradient);
      printf("Gradient descent step %i - cost: %.6f\n", i, cost);
      for (int j = 0; j < kParameterDim; ++j) {
        current_param_[j] = vars_[j];
        vars_[j] -= learning_rate * gradient[j];
      }
      param_evolution_.push_back(current_param_);
    }
    for (int i = 0; i < kParameterDim; ++i) {
      parameters[i].value = vars_[i];
    }
  }

  ceres::Solver::Summary solve() {
    ceres::Solver::Summary summary;
    param_evolution_.clear();
    best_cost_ = std::numeric_limits<double>::max();
    for (int i = 0; i < kParameterDim; ++i) {
      vars_[i] = parameters[i].value;
      best_params_[i] = parameters[i].value;
    }
    ceres::Solve(options, &problem_, &summary);
    if (summary.final_cost > best_cost_) {
      printf(
          "Ceres returned a parameter vector with a final cost of %.8f whereas "
          "during the optimization a parameter vector with a lower cost of "
          "%.8f was found. Returning the best parameter vector.\n",
          summary.final_cost, best_cost_);
      for (int i = 0; i < kParameterDim; ++i) {
        parameters[i].value = best_params_[i];
      }
    } else {
      for (int i = 0; i < kParameterDim; ++i) {
        parameters[i].value = vars_[i];
      }
    }
    return summary;
  }

  const double *vars() const { return vars_; }

  virtual ~TinyCeresEstimator() {
    if (vars_) {
      delete[] vars_;
      vars_ = nullptr;
    }
  }

  const std::vector<std::array<double, kParameterDim>> &
  parameter_evolution() const {
    return param_evolution_;
  }

  double best_cost() const { return best_cost_; }

  const std::array<double, kParameterDim> &best_parameters() const {
    return best_params_;
  }

private:
  ceres::Problem problem_;
  double *vars_{nullptr};
  std::vector<std::array<double, kParameterDim>> param_evolution_;
  mutable std::array<double, kParameterDim> current_param_;

  mutable double best_cost_{std::numeric_limits<double>::max()};
  mutable std::array<double, kParameterDim> best_params_;

  struct CostFunctor {
    CeresEstimator *parent{nullptr};

    mutable std::vector<std::size_t> ref_indices;

    CostFunctor(CeresEstimator *parent) : parent(parent) {
      ref_indices.resize(parent->target_trajectories.size());
      for (std::size_t i = 0; i < parent->target_trajectories.size(); ++i) {
        ref_indices[i] = i;
      }
    }

#ifdef USE_MATPLOTLIB
    template <typename T>
    static void plot_trajectory(const std::vector<std::vector<T>> &states,
                                const std::string &title = "Figure") {
      typedef std::conditional_t<std::is_same_v<T, double>, DoubleUtils,
                                 CeresUtils<kParameterDim>>
          Utils;
      for (int i = 0; i < static_cast<int>(states[0].size()); ++i) {
        std::vector<double> traj(states.size());
        for (int t = 0; t < static_cast<int>(states.size()); ++t) {
          traj[t] = Utils::getDouble(states[t][i]);
        }
        plt::named_plot("state[" + std::to_string(i) + "]", traj);
      }
      plt::legend();
      plt::title(title);
      plt::show();
    }
#endif

    template <typename T>
    static void print_states(const std::vector<std::vector<T>> &states) {
      typedef std::conditional_t<std::is_same_v<T, double>, DoubleUtils,
                                 CeresUtils<kParameterDim>>
          Utils;
      for (const auto &s : states) {
        for (const T &d : s) {
          printf("%.2f ", Utils::getDouble(d));
        }
        printf("\n");
      }
    }

    // Computes the cost (residual) for input parameters x.
<<<<<<< HEAD
    template <typename T>
    bool operator()(const T *const x, T *residual) const {
      static std::atomic<int> num_evaluations = 0;
=======
    template <typename T> bool operator()(const T *const x, T *residual) const {
      static int num_evaluations = 0;
>>>>>>> 0a5cc031
      ++num_evaluations;
      // ref_indices[0] = 26; //92;
      // if (ref_indices.size() > 1) {
      //   // shuffle indices before minibatching
      //   std::random_shuffle(ref_indices.begin(), ref_indices.end());
      // }

      // select the right scalar traits based on the type of the input
      typedef std::conditional_t<std::is_same_v<T, double>, DoubleUtils,
                                 CeresUtils<kParameterDim>>
          Utils;
      T regularization = Utils::zero();
      for (int i = 0; i < kParameterDim; ++i) {
        // store current parameters as double for logging purposes
        parent->current_param_[i] = Utils::getDouble(x[i]);
        // apply regularization
        regularization += parent->parameters[i].l2_regularization * x[i] * x[i];
        regularization +=
            parent->parameters[i].l1_regularization * Utils::abs(x[i]);
      }
      for (int i = 0; i < kResidualDim; ++i) {
        // TODO consider adding separate residual dimension for parameter
        // regularization
        residual[i] = regularization;
      }
      int nonfinite = 0;
      const std::vector<T> params(x, x + kParameterDim);

      std::string ref_id_str = "ref_id:";

      for (std::size_t traj_id = 0; traj_id < parent->minibatch_size;
           ++traj_id) {
        const std::size_t ref_id = ref_indices[traj_id];

        // first roll-out simulation given the current parameters
        std::vector<std::vector<T>> rollout_states;
        double &dt = parent->dt;
        parent->rollout(params, rollout_states, dt, ref_id);
        // printf("dt: %.6f\n", dt);
        // plot_trajectory(rollout_states);
        // printf("Rollout states:\n");
        print_states(rollout_states);

        ref_id_str += " " + std::to_string(ref_id);

        const auto &target_states = parent->target_trajectories[ref_id];
        // plot_trajectory(target_states);
        const auto &target_times = parent->target_times[ref_id];
        int n_rollout = static_cast<int>(rollout_states.size());
        int n_target = static_cast<int>(target_states.size());

        if (target_times.empty() && n_rollout != n_target) {
          fprintf(stderr,
                  "If no target_times are provided to TinyCeresEstimator, the "
                  "number of target_trajectories (%i) must match the number of "
                  "roll-out states (%i).\n",
                  n_target, n_rollout);
          return false;
        }

        T difference;

        std::vector<T> rollout_state(kStateDim, Utils::zero());
        double time;
        std::vector<std::vector<double>> error_evolution;
        // plot_trajectory(target_states, "target_states");
        // plot_trajectory(rollout_states, "rollout_states");
        for (int t = 0; t < n_target; ++t) {
          if (target_times.empty()) {
            // assume target states line up with rollout states
            rollout_state = rollout_states[t];
            time = dt * t;
          } else {
            // linear interpolation of rollout states at the target times
            double target_time = target_times[t];
            // numerically stable way to get index of rollout state
            int rollout_i =
                static_cast<int>(std::floor(target_time / dt + 0.5));
            if (rollout_i >= n_rollout - 1) {
              // fprintf(stderr,
              //         "Target time %.4f (step %i) corresponds to a state
              //         (%i) " "that has not been rolled out.\n",
              //         target_time, t, rollout_i);
              break;
            }
            double alpha = (target_time - rollout_i * dt) / dt;
            const std::vector<T> &left = rollout_states[rollout_i];
            const std::vector<T> &right = rollout_states[rollout_i + 1];

            // printf("left=%f\t", Utils::getDouble(left[2]));
            // printf("right=%f\t", Utils::getDouble(right[2]));

            for (int i = 0; i < kStateDim; ++i) {
              rollout_state[i] = (1. - alpha) * left[i] + alpha * right[i];
            }
            time = target_time;
          }

          // skip time steps for which no target state samples exist
          std::vector<double> error_state(kStateDim);
          for (int i = 0; i < kStateDim; ++i) {
            difference = target_states[t][i] - rollout_state[i];
            difference *= difference;
            double dd = Utils::getDouble(difference);
            if (std::isinf(dd) || std::isnan(dd)) {
              //               printf("!!d!! %f\t", dd);
              //               printf("target_states[t][i]=%f\t",
              //               target_states[t][i]);
              //               printf("rollout_state[i]=%f\t",
              //                      Utils::getDouble(rollout_state[i]));
              // #ifdef USE_MATPLOTLIB
              //               plot_trajectory(rollout_states);
              // #endif
              ++nonfinite;
              continue;
            } else if (std::abs(dd) > 1e10) {
              ++nonfinite;
              printf(" NONFINITE!!! ");
              // #ifdef USE_MATPLOTLIB
              //               plot_trajectory(rollout_states);
              // #endif
              continue;
            }
            // printf("%.3f  ", Utils::getDouble(difference));

            // discount contribution of errors at later time steps to mitigate
            // gradient explosion on long roll-outs
            // if (parent->divide_cost_by_time_factor != 0. && t > 0) {
            //   difference /= std::pow(parent->divide_cost_by_time_factor *
            //   time,
            //                          parent->divide_cost_by_time_exponent);
            // }

            if constexpr (kResidualMode == RES_MODE_1D) {
              *residual += difference / T(double(parent->minibatch_size));
            } else if constexpr (kResidualMode == RES_MODE_STATE) {
              residual[i] += difference / T(double(parent->minibatch_size));
            }
            error_state[i] = dd;
          }
          error_evolution.push_back(error_state);
          // printf("[[res: %.3f]]  ", Utils::getDouble(*residual));
        }

        printf("params: ");
        for (int ri = 0; ri < kParameterDim; ++ri) {
          printf("%.4f  ", Utils::getDouble(params[ri]));
        }
        printf("\tresidual: ");
        for (int ri = 0; ri < kResidualDim; ++ri) {
          printf("%.6f  ", Utils::getDouble(residual[ri]));
        }
        printf("\t%s", ref_id_str.c_str());
        if (nonfinite > 0) {
          std::cerr << "\tnonfinite: " << nonfinite;
          for (int ri = 0; ri < kResidualDim; ++ri) {
            residual[ri] += nonfinite * nonfinite_penalty;
          }
        }
        // std::cout << "  thread ID: " << std::this_thread::get_id();
        printf("\n");
      }

      if constexpr (kResidualMode == RES_MODE_1D) {
        double res = Utils::getDouble(*residual);
        if (res < parent->best_cost_) {
          if (num_evaluations > 1) {
            printf("Found new best cost %.6f < %.6f\n", res,
                   parent->best_cost_);
          }
          for (int ri = 0; ri < kParameterDim; ++ri) {
            parent->best_params_[ri] = Utils::getDouble(params[ri]);
          }
          parent->best_cost_ = res;
        }
      }
      // plot_trajectory(error_evolution);
      // plt::named_plot("difference", error_evolution);
      // plt::show();

      // if (parent->options.minimizer_progress_to_stdout &&
      // Utils::getDouble(residual[0]) < 0.) {
      // } else {
      //   printf("\tcost: %.6f  nonfinite: %d\n",
      //   Utils::getDouble(residual[0]), nonfinite);
      // }
      return true;
    }
  };

  ceres::CallbackReturnType
  operator()(const ceres::IterationSummary &summary) override {
    param_evolution_.push_back(current_param_);
    return ceres::SOLVER_CONTINUE;
  }
};

/**
 * Implements Parallel Basin Hopping that combines local gradient-based
 * optimization using Ceres with random guessing to overcome poor local
 * optima.
 *
 * McCarty & McGuire "Parallel Monotonic Basin Hopping for Low Thrust
 * Trajectory Optimization"
 */
template <int ParameterDim, typename Estimator> class BasinHoppingEstimator {
  static const int kParameterDim = ParameterDim;
  typedef std::function<std::unique_ptr<Estimator>()> EstimatorConstructor;

public:
  EstimatorConstructor estimator_constructor;
  std::array<double, kParameterDim> params;
  std::size_t num_workers;

  /**
   * Time limit in seconds.
   */
  double time_limit{1.0};

  /**
   * Terminate if estimation cost drops below this value.
   */
  double cost_limit{1e-3};

  /**
   * Initial standard deviation used for Gaussian noise applied to the
   * parameters, normalized by the bounds of the parameter.
   */
  double initial_std{1.};

  /**
   * Whether to reduce the standard deviation of the random guess in the
   * parameter as the iteration count increases.
   */
  bool fade_std{false};

  BasinHoppingEstimator(
      const EstimatorConstructor &estimator_constructor,
      const std::array<double, kParameterDim> &initial_guess,
      std::size_t num_workers = std::thread::hardware_concurrency())
      : estimator_constructor(estimator_constructor), params(initial_guess),
        num_workers(num_workers) {
    workers_.reserve(num_workers);
  }

  // Run global optimizer.
  void run() {
    using namespace std::chrono;
    best_cost_ = std::numeric_limits<double>::max();
    std::cout << "Starting " << num_workers << " worker(s).\n";
    auto start_time = high_resolution_clock::now();
    for (std::size_t k = 0; k < num_workers; ++k) {
      workers_.emplace_back([this, k, &start_time]() {
        std::seed_seq seed{
            // Time
            static_cast<std::size_t>(std::chrono::high_resolution_clock::now()
                                         .time_since_epoch()
                                         .count()),
            // counter
            k};

        std::mt19937 eng(seed);

        auto estimator = this->estimator_constructor();
        estimator->setup(new ceres::TrivialLoss); // new ceres::HuberLoss(1.));
                                                  // // TODO expose this
        if (k == 0) {
          // set initial guess
          estimator->set_params(this->params);
        } else {
          for (auto &p : estimator->parameters) {
            p = p.random_value();
          }
        }
        for (int iter = 0;; ++iter) {
          {
            std::unique_lock<std::mutex> lock(this->mutex_);
            // check stopping criteria
            auto stop_time = high_resolution_clock::now();
            auto duration = duration_cast<milliseconds>(stop_time - start_time);
            bool time_up = static_cast<long>(duration.count()) >=
                           static_cast<long>(time_limit * 1e3);
#ifdef DEBUG
            if (time_up) {
              std::cout << "time up\n";
            }
            if (this->best_cost_ < this->cost_limit) {
              std::cout << "this->best_cost_ < this->cost_limit\n";
            }
            if (this->stop_) {
              std::cout << "this->stop_\n";
            }
#endif
            if (time_up || this->stop_ || this->best_cost_ < this->cost_limit) {
              std::cout << "Thread " << k << " has terminated after " << iter
                        << " iterations. ";
              printf("time up? %d  stop? %d  best cost? %d\n", time_up,
                     this->stop_, this->best_cost_ < this->cost_limit);
              return;
            }
          }
          double &solver_time_limit =
              estimator->options.max_solver_time_in_seconds;
          if (solver_time_limit > time_limit) {
            solver_time_limit = time_limit;
          }
          auto summary = estimator->solve();
          std::cout << summary.FullReport() << std::endl;
          {
            std::unique_lock<std::mutex> lock(this->mutex_);
            if (estimator->best_cost() < this->best_cost_) {
              this->best_cost_ = estimator->best_cost();
              printf("FOUND NEW BEST COST: %.6f\n", estimator->best_cost());
              for (int i = 0; i < kParameterDim; ++i) {
                this->params[i] = estimator->parameters[i].value;
              }
            }
          }
          // apply random change to the parameters
          for (int i = 0; i < kParameterDim; ++i) {
            auto &param = estimator->parameters[i];
            if (fade_std) {
              std::normal_distribution<double> d{
                  this->params[i],
                  initial_std / (iter + 1.) * (param.maximum - param.minimum)};
              param.value = d(eng);
            } else {
              std::normal_distribution<double> d{
                  this->params[i],
                  initial_std * (param.maximum - param.minimum)};
              param.value = d(eng);
            }
            param.value = std::max(param.minimum, param.value);
            param.value = std::min(param.maximum, param.value);
          }
        }
      });
    }
    for (auto &worker : workers_) {
      worker.join();
    }
    workers_.clear();
  }

  void stop() {
    std::lock_guard<std::mutex> lock{mutex_};
    stop_ = true;
  }

  virtual ~BasinHoppingEstimator() {
    stop();
    for (auto &worker : workers_) {
      worker.join();
    }
  }

  double best_cost() const { return best_cost_; }

private:
  std::vector<std::thread> workers_;
  std::mutex mutex_;
  bool stop_{false};

  double best_cost_;
};

#endif // TINY_CERES_ESTIMATOR_H<|MERGE_RESOLUTION|>--- conflicted
+++ resolved
@@ -24,7 +24,6 @@
 #include <random>
 #include <string>
 #include <thread>
-#include <atomic>
 
 #include "ceres_utils.h"
 #include "tiny_double_utils.h"
@@ -310,14 +309,8 @@
     }
 
     // Computes the cost (residual) for input parameters x.
-<<<<<<< HEAD
-    template <typename T>
-    bool operator()(const T *const x, T *residual) const {
-      static std::atomic<int> num_evaluations = 0;
-=======
     template <typename T> bool operator()(const T *const x, T *residual) const {
       static int num_evaluations = 0;
->>>>>>> 0a5cc031
       ++num_evaluations;
       // ref_indices[0] = 26; //92;
       // if (ref_indices.size() > 1) {
@@ -359,7 +352,7 @@
         // printf("dt: %.6f\n", dt);
         // plot_trajectory(rollout_states);
         // printf("Rollout states:\n");
-        print_states(rollout_states);
+        // print_states(rollout_states);
 
         ref_id_str += " " + std::to_string(ref_id);
 
